--- conflicted
+++ resolved
@@ -16,52 +16,15 @@
 const db = new sqlite3.Database('./to/your/db.sql')
 
 // Dispatch a WHERE-IN query, ensuring response has rows in correct order.
-<<<<<<< HEAD
-var userLoader = new DataLoader(ids => {
-  return new Promise((resolve, reject) => {
-    db.all('SELECT * FROM users WHERE id IN $ids', {$ids: ids}, (err, rows) => {
-      if (err) return reject(err);
-      const m = new Map(rows.map(r => [r.id, r])); // to allow a simpler reordering
-      resolve(ids.map(id => m.get(id)));
-    });
+const userLoader = new DataLoader(ids => new Promise((resolve, reject) => {
+  db.all('SELECT * FROM users WHERE id IN $ids', {$ids: ids}, (error, rows) => {
+    if (error) {
+      reject(error);
+    } else {
+      resolve(ids.map(id => rows.find(row => rows.id === id)));
+    }
   });
-});
-
-// Usage
-
-var promise1 = userLoader.load('1234');
-var promise2 = userLoader.load('5678');
-
-Promise.all([ promise1, promise2 ]).then(([ user1, user2]) => {
-  console.log(user1, user2);
-});
-// or
-userLoader.loadMany(['1234', '5678']).then(console.log);
-=======
-const userLoader = new DataLoader(async ids => {
-  const params = ids.map(id => '?' ).join()
-  const query = `SELECT * FROM users WHERE id IN (${params})`
-  const rows = await queryLoader.load([query, ids])
-  return ids.map(
-    id => rows.find(row => row.id === id) || new Error(`Row not found: ${id}`)
-  )
-})
-
-// Parallelize all queries, but do not cache.
-const queryLoader = new DataLoader(queries => new Promise(resolve => {
-  const waitingOn = queries.length
-  const results = []
-  db.parallelize(() => {
-    queries.forEach((query, index) => {
-      db.all.apply(db, query.concat((error, result) => {
-        results[index] = error || result
-        if (--waitingOn === 0) {
-          resolve(results)
-        }
-      }))
-    })
-  })
-}), { cache: false })
+}));
 
 // Usage
 
@@ -69,7 +32,6 @@
 const promise2 = userLoader.load('5678')
 const [ user1, user2 ] = await Promise.all([promise1, promise2])
 console.log(user1, user2)
->>>>>>> 75217779
 ```
 
 [sqlite3]: https://github.com/mapbox/node-sqlite3