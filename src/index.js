<<<<<<< HEAD
/* @flow strict */
=======
>>>>>>> 8808057b
/**
 * Copyright (c) 2019-present, GraphQL Foundation
 *
 * This source code is licensed under the MIT license found in the
 * LICENSE file in the root directory of this source tree.
 *
 * @flow
 */

// A Function, which when given an Array of keys, returns a Promise of an Array
// of values or Errors.
export type BatchLoadFn<K, V> =
  (keys: $ReadOnlyArray<K>) => Promise<$ReadOnlyArray<V | Error>>;

// Optionally turn off batching or caching or provide a cache key function or a
// custom cache instance.
export type Options<K, V, C = K> = {
  batch?: boolean;
  maxBatchSize?: number;
  cache?: boolean;
  cacheKeyFn?: (key: K) => C;
  cacheMap?: CacheMap<C, Promise<V>>;
};

// If a custom cache is provided, it must be of this type (a subset of ES6 Map).
export type CacheMap<K, V> = {
  get(key: K): V | void;
  set(key: K, value: V): any;
  delete(key: K): any;
  clear(): any;
};

/**
 * A `DataLoader` creates a public API for loading data from a particular
 * data back-end with unique keys such as the `id` column of a SQL table or
 * document name in a MongoDB database, given a batch loading function.
 *
 * Each `DataLoader` instance contains a unique memoized cache. Use caution when
 * used in long-lived applications or those which serve many users with
 * different access permissions and consider creating a new instance per
 * web request.
 */
class DataLoader<K, V, C = K> {
  constructor(
    batchLoadFn: BatchLoadFn<K, V>,
    options?: Options<K, V, C>
  ) {
    if (typeof batchLoadFn !== 'function') {
      throw new TypeError(
        'DataLoader must be constructed with a function which accepts ' +
        `Array<key> and returns Promise<Array<value>>, but got: ${batchLoadFn}.`
      );
    }
    this._batchLoadFn = batchLoadFn;
    this._options = options;
    this._promiseCache = getValidCacheMap(options);
    this._queue = [];
  }

  // Private
  _batchLoadFn: BatchLoadFn<K, V>;
  _options: ?Options<K, V, C>;
  _promiseCache: CacheMap<C, Promise<V>>;
  _queue: LoaderQueue<K, V>;

  /**
   * Loads a key, returning a `Promise` for the value represented by that key.
   */
  load(key: K): Promise<V> {
    if (key === null || key === undefined) {
      throw new TypeError(
        'The loader.load() function must be called with a value,' +
        `but got: ${String(key)}.`
      );
    }

    // Determine options
    var options = this._options;
    var shouldBatch = !options || options.batch !== false;
    var shouldCache = !options || options.cache !== false;
    var cacheKey = getCacheKey(options, key);

    // If caching and there is a cache-hit, return cached Promise.
    if (shouldCache) {
      var cachedPromise = this._promiseCache.get(cacheKey);
      if (cachedPromise) {
        return cachedPromise;
      }
    }

    // Otherwise, produce a new Promise for this value.
    var promise = new Promise((resolve, reject) => {
      // Enqueue this Promise to be dispatched.
      this._queue.push({ key, resolve, reject });

      // Determine if a dispatch of this queue should be scheduled.
      // A single dispatch should be scheduled per queue at the time when the
      // queue changes from "empty" to "full".
      if (this._queue.length === 1) {
        if (shouldBatch) {
          // If batching, schedule a task to dispatch the queue.
          enqueuePostPromiseJob(() => dispatchQueue(this));
        } else {
          // Otherwise dispatch the (queue of one) immediately.
          dispatchQueue(this);
        }
      }
    });

    // If caching, cache this promise.
    if (shouldCache) {
      this._promiseCache.set(cacheKey, promise);
    }

    return promise;
  }

  /**
   * Loads multiple keys, promising an array of values:
   *
   *     var [ a, b ] = await myLoader.loadMany([ 'a', 'b' ]);
   *
   * This is equivalent to the more verbose:
   *
   *     var [ a, b ] = await Promise.all([
   *       myLoader.load('a'),
   *       myLoader.load('b')
   *     ]);
   *
   */
  loadMany(keys: $ReadOnlyArray<K>): Promise<Array<V>> {
    if (!isArrayLike(keys)) {
      throw new TypeError(
        'The loader.loadMany() function must be called with Array<key> ' +
        `but got: ${(keys: any)}.`
      );
    }
    // Support ArrayLike by using only minimal property access
    const loadPromises = [];
    for (let i = 0; i < keys.length; i++) {
      loadPromises.push(this.load(keys[i]));
    }
    return Promise.all(loadPromises);
  }

  /**
   * Clears the value at `key` from the cache, if it exists. Returns itself for
   * method chaining.
   */
  clear(key: K): this {
    var cacheKey = getCacheKey(this._options, key);
    this._promiseCache.delete(cacheKey);
    return this;
  }

  /**
   * Clears the entire cache. To be used when some event results in unknown
   * invalidations across this particular `DataLoader`. Returns itself for
   * method chaining.
   */
  clearAll(): this {
    this._promiseCache.clear();
    return this;
  }

  /**
   * Adds the provided key and value to the cache. If the key already
   * exists, no change is made. Returns itself for method chaining.
   */
  prime(key: K, value: V): this {
    var cacheKey = getCacheKey(this._options, key);

    // Only add the key if it does not already exist.
    if (this._promiseCache.get(cacheKey) === undefined) {
      // Cache a rejected promise if the value is an Error, in order to match
      // the behavior of load(key).
      var promise = value instanceof Error ?
        Promise.reject(value) :
        Promise.resolve(value);

      this._promiseCache.set(cacheKey, promise);
    }

    return this;
  }
}

// Private: Enqueue a Job to be executed after all "PromiseJobs" Jobs.
//
// ES6 JavaScript uses the concepts Job and JobQueue to schedule work to occur
// after the current execution context has completed:
// http://www.ecma-international.org/ecma-262/6.0/#sec-jobs-and-job-queues
//
// Node.js uses the `process.nextTick` mechanism to implement the concept of a
// Job, maintaining a global FIFO JobQueue for all Jobs, which is flushed after
// the current call stack ends.
//
// When calling `then` on a Promise, it enqueues a Job on a specific
// "PromiseJobs" JobQueue which is flushed in Node as a single Job on the
// global JobQueue.
//
// DataLoader batches all loads which occur in a single frame of execution, but
// should include in the batch all loads which occur during the flushing of the
// "PromiseJobs" JobQueue after that same execution frame.
//
// In order to avoid the DataLoader dispatch Job occuring before "PromiseJobs",
// A Promise Job is created with the sole purpose of enqueuing a global Job,
// ensuring that it always occurs after "PromiseJobs" ends.
//
// Node.js's job queue is unique. Browsers do not have an equivalent mechanism
// for enqueuing a job to be performed after promise microtasks and before the
// next macrotask. For browser environments, a macrotask is used (via
// setImmediate or setTimeout) at a potential performance penalty.
var enqueuePostPromiseJob =
  typeof process === 'object' && typeof process.nextTick === 'function' ?
    function (fn) {
      if (!resolvedPromise) {
        resolvedPromise = Promise.resolve();
      }
      resolvedPromise.then(() => process.nextTick(fn));
    } :
    setImmediate || setTimeout;

// Private: cached resolved Promise instance
var resolvedPromise;

// Private: given the current state of a Loader instance, perform a batch load
// from its current queue.
function dispatchQueue<K, V>(loader: DataLoader<K, V, any>) {
  // Take the current loader queue, replacing it with an empty queue.
  var queue = loader._queue;
  loader._queue = [];

  // If a maxBatchSize was provided and the queue is longer, then segment the
  // queue into multiple batches, otherwise treat the queue as a single batch.
  var maxBatchSize = loader._options && loader._options.maxBatchSize;
  if (maxBatchSize && maxBatchSize > 0 && maxBatchSize < queue.length) {
    for (var i = 0; i < queue.length / maxBatchSize; i++) {
      dispatchQueueBatch(
        loader,
        queue.slice(i * maxBatchSize, (i + 1) * maxBatchSize)
      );
    }
  } else {
    dispatchQueueBatch(loader, queue);
  }
}

function dispatchQueueBatch<K, V>(
  loader: DataLoader<K, V, any>,
  queue: LoaderQueue<K, V>
) {
  // Collect all keys to be loaded in this dispatch
  var keys = queue.map(({ key }) => key);

  // Call the provided batchLoadFn for this loader with the loader queue's keys.
  var batchLoadFn = loader._batchLoadFn;
  // Call with the loader as the `this` context.
  var batchPromise = batchLoadFn.call(loader, keys);

  // Assert the expected response from batchLoadFn
  if (!batchPromise || typeof batchPromise.then !== 'function') {
    return failedDispatch(loader, queue, new TypeError(
      'DataLoader must be constructed with a function which accepts ' +
      'Array<key> and returns Promise<Array<value>>, but the function did ' +
      `not return a Promise: ${String(batchPromise)}.`
    ));
  }

  // Await the resolution of the call to batchLoadFn.
  batchPromise.then(values => {

    // Assert the expected resolution from batchLoadFn.
    if (!isArrayLike(values)) {
      throw new TypeError(
        'DataLoader must be constructed with a function which accepts ' +
        'Array<key> and returns Promise<Array<value>>, but the function did ' +
        `not return a Promise of an Array: ${String(values)}.`
      );
    }
    if (values.length !== keys.length) {
      throw new TypeError(
        'DataLoader must be constructed with a function which accepts ' +
        'Array<key> and returns Promise<Array<value>>, but the function did ' +
        'not return a Promise of an Array of the same length as the Array ' +
        'of keys.' +
        `\n\nKeys:\n${String(keys)}` +
        `\n\nValues:\n${String(values)}`
      );
    }

    // Step through the values, resolving or rejecting each Promise in the
    // loaded queue.
    queue.forEach(({ resolve, reject }, index) => {
      var value = values[index];
      if (value instanceof Error) {
        reject(value);
      } else {
        resolve(value);
      }
    });
  }).catch(error => failedDispatch(loader, queue, error));
}

// Private: do not cache individual loads if the entire batch dispatch fails,
// but still reject each request so they do not hang.
function failedDispatch<K, V>(
  loader: DataLoader<K, V, any>,
  queue: LoaderQueue<K, V>,
  error: Error
) {
  queue.forEach(({ key, reject }) => {
    loader.clear(key);
    reject(error);
  });
}

// Private: produce a cache key for a given key (and options)
function getCacheKey<K, V, C>(
  options: ?Options<K, V, C>,
  key: K
): C {
  var cacheKeyFn = options && options.cacheKeyFn;
  return cacheKeyFn ? cacheKeyFn(key) : (key: any);
}

// Private: given the DataLoader's options, produce a CacheMap to be used.
function getValidCacheMap<K, V, C>(
  options: ?Options<K, V, C>
): CacheMap<C, Promise<V>> {
  var cacheMap = options && options.cacheMap;
  if (!cacheMap) {
    return new Map();
  }
  var cacheFunctions = [ 'get', 'set', 'delete', 'clear' ];
  var missingFunctions = cacheFunctions
    .filter(fnName => cacheMap && typeof cacheMap[fnName] !== 'function');
  if (missingFunctions.length !== 0) {
    throw new TypeError(
      'Custom cacheMap missing methods: ' + missingFunctions.join(', ')
    );
  }
  return cacheMap;
}

// Private
type LoaderQueue<K, V> = Array<{
  key: K;
  resolve: (value: V) => void;
  reject: (error: Error) => void;
}>;

// Private
function isArrayLike(x: mixed): boolean {
  return (
    typeof x === 'object' &&
    x !== null &&
    typeof x.length === 'number' &&
    (x.length === 0 ||
      (x.length > 0 && Object.prototype.hasOwnProperty.call(x, x.length - 1)))
  );
}

module.exports = DataLoader;<|MERGE_RESOLUTION|>--- conflicted
+++ resolved
@@ -1,14 +1,10 @@
-<<<<<<< HEAD
-/* @flow strict */
-=======
->>>>>>> 8808057b
 /**
  * Copyright (c) 2019-present, GraphQL Foundation
  *
  * This source code is licensed under the MIT license found in the
  * LICENSE file in the root directory of this source tree.
  *
- * @flow
+ * @flow strict
  */
 
 // A Function, which when given an Array of keys, returns a Promise of an Array
